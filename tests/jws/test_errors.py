--- conflicted
+++ resolved
@@ -21,15 +21,10 @@
     key = OctKey.import_key("secret")
 
     def test_without_alg(self):
-        # missing alg
-<<<<<<< HEAD
-        self.assertRaises(ValueError, jws.serialize_compact, {"kid": "123"}, "i", self.key)
+        self.assertRaises(MissingHeaderError, jws.serialize_compact, {"kid": "123"}, "i", self.key)
 
     def test_without_key(self):
         self.assertRaises(MissingKeyError, jws.serialize_compact, {"alg": "HS256"}, "i", None)
-=======
-        self.assertRaises(MissingHeaderError, jws.serialize_compact, {"kid": "123"}, "i", key)
->>>>>>> 883bff19
 
     def test_none_alg(self):
         header = {"alg": "none"}
