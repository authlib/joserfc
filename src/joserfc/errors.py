--- conflicted
+++ resolved
@@ -72,10 +72,10 @@
     error = "unsupported_algorithm"
 
 
-<<<<<<< HEAD
 class MissingKeyError(JoseError):
     error = "missing_key"
-=======
+
+
 class UnsupportedHeaderError(JoseError):
     error = "unsupported_header"
 
@@ -98,7 +98,6 @@
     def __init__(self, key: str):
         description = f"Missing critical '{key}' value in header"
         super(MissingCritHeaderError, self).__init__(description=description)
->>>>>>> 883bff19
 
 
 class MissingEncryptionError(JoseError):
